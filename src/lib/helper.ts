import { floor } from 'lodash-es'

// eslint-disable-next-line @typescript-eslint/no-empty-function
export function noop () {}

export function partition<T> (arr: T[], fn: (arg: T) => boolean): [T[], T[]] {
    const left: T[] = []
    const right: T[] = []
    for (const item of arr) {
        fn(item) ? left.push(item) : right.push(item)
    }
    return [left, right]
}

export function formatTraffic (num: number) {
    const s = ['B', 'KB', 'MB', 'GB', 'TB']
    const exp = Math.floor(Math.log(num || 1) / Math.log(1024))
    return `${floor(num / Math.pow(1024, exp), 2).toFixed(2)} ${s?.[exp] ?? ''}`
}

<<<<<<< HEAD
export function formatProcess (process: string) {
    if (process !== null) {
        const pos = process.lastIndexOf('\\')
        return process.substr(pos + 1)
    } else {
        return '<nil>'
    }
=======
export function basePath (path: string) {
    return path.replace(/.*[/\\]/, '')
>>>>>>> e252f85a
}<|MERGE_RESOLUTION|>--- conflicted
+++ resolved
@@ -18,16 +18,6 @@
     return `${floor(num / Math.pow(1024, exp), 2).toFixed(2)} ${s?.[exp] ?? ''}`
 }
 
-<<<<<<< HEAD
-export function formatProcess (process: string) {
-    if (process !== null) {
-        const pos = process.lastIndexOf('\\')
-        return process.substr(pos + 1)
-    } else {
-        return '<nil>'
-    }
-=======
 export function basePath (path: string) {
     return path.replace(/.*[/\\]/, '')
->>>>>>> e252f85a
 }